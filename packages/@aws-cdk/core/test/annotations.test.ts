--- conflicted
+++ resolved
@@ -1,11 +1,6 @@
 import { CloudAssembly } from '@aws-cdk/cx-api';
-<<<<<<< HEAD
-import { Construct, App, Stack } from '../lib';
-=======
 import { Construct } from 'constructs';
-import { nodeunitShim, Test } from 'nodeunit-shim';
 import { App, Stack } from '../lib';
->>>>>>> 1e54fb92
 import { Annotations } from '../lib/annotations';
 
 const restore = process.env.CDK_BLOCK_DEPRECATIONS;
