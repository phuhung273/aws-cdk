--- conflicted
+++ resolved
@@ -203,15 +203,6 @@
                   "version": "0.0.0"
                 }
               },
-<<<<<<< HEAD
-              "Code009934fdb50a7d9d52a9b30175796b8d": {
-                "id": "Code009934fdb50a7d9d52a9b30175796b8d",
-                "path": "aws-glue-job/EtlJob/Code009934fdb50a7d9d52a9b30175796b8d",
-                "children": {
-                  "Stage": {
-                    "id": "Stage",
-                    "path": "aws-glue-job/EtlJob/Code009934fdb50a7d9d52a9b30175796b8d/Stage",
-=======
               "Code091b8d1d12512c9c73f5ef5b87b54c6b": {
                 "id": "Code091b8d1d12512c9c73f5ef5b87b54c6b",
                 "path": "aws-glue-job/EtlJob/Code091b8d1d12512c9c73f5ef5b87b54c6b",
@@ -219,7 +210,6 @@
                   "Stage": {
                     "id": "Stage",
                     "path": "aws-glue-job/EtlJob/Code091b8d1d12512c9c73f5ef5b87b54c6b/Stage",
->>>>>>> da4b93ed
                     "constructInfo": {
                       "fqn": "@aws-cdk/core.AssetStaging",
                       "version": "0.0.0"
@@ -227,11 +217,7 @@
                   },
                   "AssetBucket": {
                     "id": "AssetBucket",
-<<<<<<< HEAD
-                    "path": "aws-glue-job/EtlJob/Code009934fdb50a7d9d52a9b30175796b8d/AssetBucket",
-=======
                     "path": "aws-glue-job/EtlJob/Code091b8d1d12512c9c73f5ef5b87b54c6b/AssetBucket",
->>>>>>> da4b93ed
                     "constructInfo": {
                       "fqn": "@aws-cdk/aws-s3.BucketBase",
                       "version": "0.0.0"
