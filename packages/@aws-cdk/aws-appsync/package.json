{
  "name": "@aws-cdk/aws-appsync",
  "version": "0.0.0",
  "private": true,
  "description": "The CDK Construct Library for AWS::AppSync",
  "main": "lib/index.js",
  "types": "lib/index.d.ts",
  "jsii": {
    "outdir": "dist",
    "targets": {
      "java": {
        "package": "software.amazon.awscdk.services.appsync",
        "maven": {
          "groupId": "software.amazon.awscdk",
          "artifactId": "appsync"
        }
      },
      "dotnet": {
        "namespace": "Amazon.CDK.AWS.Appsync",
        "packageId": "Amazon.CDK.AWS.AppSync",
        "iconUrl": "https://raw.githubusercontent.com/aws/aws-cdk/master/logo/default-256-dark.png"
      },
      "python": {
        "distName": "aws-cdk.aws-appsync",
        "module": "aws_cdk.aws_appsync",
        "classifiers": [
          "Framework :: AWS CDK",
          "Framework :: AWS CDK :: 1"
        ]
      }
    },
    "projectReferences": true
  },
  "repository": {
    "type": "git",
    "url": "https://github.com/aws/aws-cdk.git",
    "directory": "packages/@aws-cdk/aws-appsync"
  },
  "scripts": {
    "build": "cdk-build",
    "watch": "cdk-watch",
    "lint": "cdk-lint",
    "test": "cdk-test",
    "integ": "cdk-integ",
    "pkglint": "pkglint -f",
    "package": "cdk-package",
    "awslint": "cdk-awslint",
    "cfn2ts": "cfn2ts",
    "build+test+package": "yarn build+test && yarn package",
    "build+test": "yarn build && yarn test",
    "compat": "cdk-compat",
    "gen": "cfn2ts",
    "rosetta:extract": "yarn --silent jsii-rosetta extract",
    "build+extract": "yarn build && yarn rosetta:extract",
    "build+test+extract": "yarn build+test && yarn rosetta:extract"
  },
  "cdk-build": {
    "cloudformation": "AWS::AppSync",
    "env": {
      "AWSLINT_BASE_CONSTRUCT": true
    }
  },
  "keywords": [
    "aws",
    "cdk",
    "constructs",
    "appsync"
  ],
  "author": {
    "name": "Amazon Web Services",
    "url": "https://aws.amazon.com",
    "organization": true
  },
  "license": "Apache-2.0",
  "devDependencies": {
    "@aws-cdk/assertions": "0.0.0",
    "@aws-cdk/aws-stepfunctions": "0.0.0",
    "@aws-cdk/cdk-build-tools": "0.0.0",
    "@aws-cdk/cdk-integ-tools": "0.0.0",
    "@aws-cdk/cfn2ts": "0.0.0",
    "@aws-cdk/pkglint": "0.0.0",
    "@types/jest": "^26.0.24",
    "jest": "^26.6.3"
  },
  "dependencies": {
    "@aws-cdk/aws-cognito": "0.0.0",
    "@aws-cdk/aws-dynamodb": "0.0.0",
    "@aws-cdk/aws-ec2": "0.0.0",
    "@aws-cdk/aws-elasticsearch": "0.0.0",
    "@aws-cdk/aws-iam": "0.0.0",
    "@aws-cdk/aws-lambda": "0.0.0",
    "@aws-cdk/aws-rds": "0.0.0",
    "@aws-cdk/aws-s3-assets": "0.0.0",
    "@aws-cdk/aws-secretsmanager": "0.0.0",
    "@aws-cdk/core": "0.0.0",
    "constructs": "^10.0.0"
  },
  "homepage": "https://github.com/aws/aws-cdk",
  "peerDependencies": {
    "@aws-cdk/aws-cognito": "0.0.0",
    "@aws-cdk/aws-dynamodb": "0.0.0",
    "@aws-cdk/aws-ec2": "0.0.0",
    "@aws-cdk/aws-elasticsearch": "0.0.0",
    "@aws-cdk/aws-iam": "0.0.0",
    "@aws-cdk/aws-lambda": "0.0.0",
    "@aws-cdk/aws-rds": "0.0.0",
    "@aws-cdk/aws-s3-assets": "0.0.0",
    "@aws-cdk/aws-secretsmanager": "0.0.0",
<<<<<<< HEAD
    "@aws-cdk/core": "0.0.0",
    "constructs": "^3.3.69"
=======
    "constructs": "^10.0.0"
>>>>>>> de5bf5d5
  },
  "engines": {
    "node": ">= 10.13.0 <13 || >=13.7.0"
  },
  "awslint": {
    "exclude": [
      "no-unused-type:@aws-cdk/aws-appsync.ApiKeyConfig",
      "no-unused-type:@aws-cdk/aws-appsync.UserPoolConfig",
      "no-unused-type:@aws-cdk/aws-appsync.UserPoolDefaultAction",
      "props-physical-name:@aws-cdk/aws-appsync.GraphqlApiProps",
      "props-physical-name:@aws-cdk/aws-appsync.AppsyncFunctionProps"
    ]
  },
  "stability": "experimental",
  "maturity": "experimental",
  "awscdkio": {
    "announce": false
  },
  "publishConfig": {
    "tag": "latest"
  }
}<|MERGE_RESOLUTION|>--- conflicted
+++ resolved
@@ -1,7 +1,6 @@
 {
   "name": "@aws-cdk/aws-appsync",
   "version": "0.0.0",
-  "private": true,
   "description": "The CDK Construct Library for AWS::AppSync",
   "main": "lib/index.js",
   "types": "lib/index.d.ts",
@@ -16,7 +15,7 @@
         }
       },
       "dotnet": {
-        "namespace": "Amazon.CDK.AWS.Appsync",
+        "namespace": "Amazon.CDK.AWS.AppSync",
         "packageId": "Amazon.CDK.AWS.AppSync",
         "iconUrl": "https://raw.githubusercontent.com/aws/aws-cdk/master/logo/default-256-dark.png"
       },
@@ -106,12 +105,8 @@
     "@aws-cdk/aws-rds": "0.0.0",
     "@aws-cdk/aws-s3-assets": "0.0.0",
     "@aws-cdk/aws-secretsmanager": "0.0.0",
-<<<<<<< HEAD
     "@aws-cdk/core": "0.0.0",
-    "constructs": "^3.3.69"
-=======
     "constructs": "^10.0.0"
->>>>>>> de5bf5d5
   },
   "engines": {
     "node": ">= 10.13.0 <13 || >=13.7.0"
@@ -131,6 +126,7 @@
     "announce": false
   },
   "publishConfig": {
-    "tag": "latest"
-  }
+    "tag": "next"
+  },
+  "private": true
 }