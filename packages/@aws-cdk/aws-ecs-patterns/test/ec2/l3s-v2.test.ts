import { Match, Template } from '@aws-cdk/assertions';
import { AutoScalingGroup } from '@aws-cdk/aws-autoscaling';
import { Certificate } from '@aws-cdk/aws-certificatemanager';
import { MachineImage, Vpc } from '@aws-cdk/aws-ec2';
import * as ec2 from '@aws-cdk/aws-ec2';
import {
  AsgCapacityProvider,
  AwsLogDriver,
  Cluster,
  ContainerImage,
  Ec2TaskDefinition,
  PropagatedTagSource,
  Protocol,
} from '@aws-cdk/aws-ecs';
import { ApplicationProtocol, SslPolicy } from '@aws-cdk/aws-elasticloadbalancingv2';
import { CompositePrincipal, Role, ServicePrincipal } from '@aws-cdk/aws-iam';
import { PublicHostedZone } from '@aws-cdk/aws-route53';
import { NamespaceType } from '@aws-cdk/aws-servicediscovery';
import { Duration, Stack } from '@aws-cdk/core';
import { ApplicationMultipleTargetGroupsEc2Service, NetworkMultipleTargetGroupsEc2Service } from '../../lib';

describe('When Application Load Balancer', () => {
  test('test ECS ALB construct with default settings', () => {
    // GIVEN
    const stack = new Stack();
    const vpc = new Vpc(stack, 'VPC');
    const cluster = new Cluster(stack, 'Cluster', { vpc });
    cluster.addAsgCapacityProvider(new AsgCapacityProvider(stack, 'DefaultAutoScalingGroupProvider', {
      autoScalingGroup: new AutoScalingGroup(stack, 'DefaultAutoScalingGroup', {
        vpc,
        instanceType: new ec2.InstanceType('t2.micro'),
        machineImage: MachineImage.latestAmazonLinux(),
      }),
    }));

    // WHEN
    new ApplicationMultipleTargetGroupsEc2Service(stack, 'Service', {
      cluster,
      memoryLimitMiB: 1024,
      taskImageOptions: {
        image: ContainerImage.fromRegistry('test'),
      },
    });

    // THEN - stack contains a load balancer, a service, and a target group.
    Template.fromStack(stack).resourceCountIs('AWS::ElasticLoadBalancingV2::LoadBalancer', 1);

<<<<<<< HEAD
    Template.fromStack(stack).hasResourceProperties('AWS::ECS::Service', {
      DesiredCount: 1,
=======
    expect(stack).toHaveResource('AWS::ECS::Service', {
>>>>>>> c083d1ad
      LaunchType: 'EC2',
    });

    Template.fromStack(stack).hasResourceProperties('AWS::ECS::TaskDefinition', {
      ContainerDefinitions: [
        Match.objectLike({
          Image: 'test',
          LogConfiguration: {
            LogDriver: 'awslogs',
            Options: {
              'awslogs-group': {
                Ref: 'ServiceTaskDefwebLogGroup2A898F61',
              },
              'awslogs-stream-prefix': 'Service',
              'awslogs-region': {
                Ref: 'AWS::Region',
              },
            },
          },
          Memory: 1024,
          Name: 'web',
          PortMappings: [
            {
              ContainerPort: 80,
              HostPort: 0,
              Protocol: 'tcp',
            },
          ],
        }),
      ],
      NetworkMode: 'bridge',
      RequiresCompatibilities: [
        'EC2',
      ],
    });
  });

  test('test ECS ALB construct with all settings', () => {
    // GIVEN
    const stack = new Stack();
    const vpc = new Vpc(stack, 'VPC');
    const cluster = new Cluster(stack, 'Cluster', { vpc });
    cluster.addAsgCapacityProvider(new AsgCapacityProvider(stack, 'DefaultAutoScalingGroupProvider', {
      autoScalingGroup: new AutoScalingGroup(stack, 'DefaultAutoScalingGroup', {
        vpc,
        instanceType: new ec2.InstanceType('t2.micro'),
        machineImage: MachineImage.latestAmazonLinux(),
      }),
    }));
    const zone = new PublicHostedZone(stack, 'HostedZone', { zoneName: 'example.com' });

    // WHEN
    new ApplicationMultipleTargetGroupsEc2Service(stack, 'Service', {
      cluster,
      memoryLimitMiB: 1024,
      taskImageOptions: {
        image: ContainerImage.fromRegistry('test'),
        containerName: 'myContainer',
        containerPorts: [80, 90],
        enableLogging: false,
        environment: {
          TEST_ENVIRONMENT_VARIABLE1: 'test environment variable 1 value',
          TEST_ENVIRONMENT_VARIABLE2: 'test environment variable 2 value',
        },
        logDriver: new AwsLogDriver({
          streamPrefix: 'TestStream',
        }),
        family: 'Ec2TaskDef',
        executionRole: new Role(stack, 'ExecutionRole', {
          path: '/',
          assumedBy: new CompositePrincipal(
            new ServicePrincipal('ecs.amazonaws.com'),
            new ServicePrincipal('ecs-tasks.amazonaws.com'),
          ),
        }),
        taskRole: new Role(stack, 'TaskRole', {
          assumedBy: new ServicePrincipal('ecs-tasks.amazonaws.com'),
        }),
        dockerLabels: { label1: 'labelValue1', label2: 'labelValue2' },
      },
      cpu: 256,
      desiredCount: 3,
      enableECSManagedTags: true,
      healthCheckGracePeriod: Duration.millis(2000),
      loadBalancers: [
        {
          name: 'lb',
          domainName: 'api.example.com',
          domainZone: zone,
          publicLoadBalancer: false,
          listeners: [
            {
              name: 'listener',
              protocol: ApplicationProtocol.HTTPS,
              certificate: Certificate.fromCertificateArn(stack, 'Cert', 'helloworld'),
              sslPolicy: SslPolicy.TLS12_EXT,
            },
          ],
        },
      ],
      propagateTags: PropagatedTagSource.SERVICE,
      memoryReservationMiB: 1024,
      serviceName: 'myService',
      targetGroups: [
        {
          containerPort: 80,
          listener: 'listener',
        },
        {
          containerPort: 90,
          listener: 'listener',
          pathPattern: 'a/b/c',
          priority: 10,
          protocol: Protocol.TCP,
        },
      ],
    });

    // THEN
    Template.fromStack(stack).hasResourceProperties('AWS::ECS::Service', {
      DesiredCount: 3,
      LaunchType: 'EC2',
      EnableECSManagedTags: true,
      HealthCheckGracePeriodSeconds: 2,
      LoadBalancers: [
        {
          ContainerName: 'myContainer',
          ContainerPort: 80,
          TargetGroupArn: {
            Ref: 'ServicelblistenerECSTargetGroupmyContainer80GroupAD83584A',
          },
        },
        {
          ContainerName: 'myContainer',
          ContainerPort: 90,
          TargetGroupArn: {
            Ref: 'ServicelblistenerECSTargetGroupmyContainer90GroupF5A6D3A0',
          },
        },
      ],
      PropagateTags: 'SERVICE',
      ServiceName: 'myService',
    });

    Template.fromStack(stack).hasResourceProperties('AWS::ECS::TaskDefinition', {
      ContainerDefinitions: [
        {
          Cpu: 256,
          Environment: [
            {
              Name: 'TEST_ENVIRONMENT_VARIABLE1',
              Value: 'test environment variable 1 value',
            },
            {
              Name: 'TEST_ENVIRONMENT_VARIABLE2',
              Value: 'test environment variable 2 value',
            },
          ],
          Essential: true,
          Image: 'test',
          LogConfiguration: {
            LogDriver: 'awslogs',
            Options: {
              'awslogs-group': {
                Ref: 'ServiceTaskDefmyContainerLogGroup0A87368B',
              },
              'awslogs-stream-prefix': 'TestStream',
              'awslogs-region': {
                Ref: 'AWS::Region',
              },
            },
          },
          Memory: 1024,
          MemoryReservation: 1024,
          Name: 'myContainer',
          PortMappings: [
            {
              ContainerPort: 80,
              HostPort: 0,
              Protocol: 'tcp',
            },
            {
              ContainerPort: 90,
              HostPort: 0,
              Protocol: 'tcp',
            },
          ],
          DockerLabels: {
            label1: 'labelValue1',
            label2: 'labelValue2',
          },
        },
      ],
      ExecutionRoleArn: {
        'Fn::GetAtt': [
          'ExecutionRole605A040B',
          'Arn',
        ],
      },
      Family: 'ServiceTaskDef79D79521',
      NetworkMode: 'bridge',
      RequiresCompatibilities: [
        'EC2',
      ],
      TaskRoleArn: {
        'Fn::GetAtt': [
          'TaskRole30FC0FBB',
          'Arn',
        ],
      },
    });

    Template.fromStack(stack).hasResourceProperties('AWS::ElasticLoadBalancingV2::Listener', {
      Port: 443,
      Protocol: 'HTTPS',
      Certificates: [{
        CertificateArn: 'helloworld',
      }],
      SslPolicy: SslPolicy.TLS12_EXT,
    });
  });

  test('able to pass pre-defined task definition', () => {
    // GIVEN
    const stack = new Stack();
    const vpc = new Vpc(stack, 'VPC');
    const cluster = new Cluster(stack, 'Cluster', { vpc });
    cluster.addAsgCapacityProvider(new AsgCapacityProvider(stack, 'DefaultAutoScalingGroupProvider', {
      autoScalingGroup: new AutoScalingGroup(stack, 'DefaultAutoScalingGroup', {
        vpc,
        instanceType: new ec2.InstanceType('t2.micro'),
        machineImage: MachineImage.latestAmazonLinux(),
      }),
    }));

    const taskDefinition = new Ec2TaskDefinition(stack, 'Ec2TaskDef');
    const container = taskDefinition.addContainer('web', {
      image: ContainerImage.fromRegistry('amazon/amazon-ecs-sample'),
      memoryLimitMiB: 512,
    });
    container.addPortMappings({
      containerPort: 80,
    });

    // WHEN
    new ApplicationMultipleTargetGroupsEc2Service(stack, 'Service', {
      cluster,
      taskDefinition,
    });

    // THEN
    Template.fromStack(stack).hasResourceProperties('AWS::ECS::TaskDefinition', {
      ContainerDefinitions: [
        {
          Essential: true,
          Image: 'amazon/amazon-ecs-sample',
          Memory: 512,
          Name: 'web',
          PortMappings: [
            {
              ContainerPort: 80,
              HostPort: 0,
              Protocol: 'tcp',
            },
          ],
        },
      ],
      Family: 'Ec2TaskDef',
      NetworkMode: 'bridge',
      RequiresCompatibilities: [
        'EC2',
      ],
    });
  });

  test('able to output correct load balancer DNS and URLs for each protocol type', () => {
    // GIVEN
    const stack = new Stack();
    const vpc = new Vpc(stack, 'VPC');
    const cluster = new Cluster(stack, 'Cluster', { vpc });
    cluster.addAsgCapacityProvider(new AsgCapacityProvider(stack, 'DefaultAutoScalingGroupProvider', {
      autoScalingGroup: new AutoScalingGroup(stack, 'DefaultAutoScalingGroup', {
        vpc,
        instanceType: new ec2.InstanceType('t2.micro'),
        machineImage: MachineImage.latestAmazonLinux(),
      }),
    }));
    const zone = new PublicHostedZone(stack, 'HostedZone', { zoneName: 'example.com' });

    // WHEN
    new ApplicationMultipleTargetGroupsEc2Service(stack, 'Service', {
      cluster,
      memoryLimitMiB: 1024,
      taskImageOptions: {
        image: ContainerImage.fromRegistry('test'),
      },
      loadBalancers: [
        {
          name: 'lb1',
          domainName: 'api.example.com',
          domainZone: zone,
          listeners: [
            {
              name: 'listener1',
              protocol: ApplicationProtocol.HTTPS,
              certificate: Certificate.fromCertificateArn(stack, 'Cert', 'helloworld'),
            },
            {
              name: 'listener2',
              protocol: ApplicationProtocol.HTTP,
            },
          ],
        },
        {
          name: 'lb3',
          listeners: [
            {
              name: 'listener3',
              protocol: ApplicationProtocol.HTTP,
            },
          ],
        },
      ],
      targetGroups: [
        {
          containerPort: 80,
          listener: 'listener1',
        },
        {
          containerPort: 90,
          listener: 'listener2',
        },
        {
          containerPort: 70,
          listener: 'listener3',
        },
      ],
    });

    // THEN
    const outputs = Template.fromStack(stack).findOutputs('*');
    expect(outputs).toEqual({
      ServiceLoadBalancerDNSlb175E78BFE: {
        Value: {
          'Fn::GetAtt': [
            'Servicelb152C7F4F9',
            'DNSName',
          ],
        },
      },
      ServiceServiceURLlb1https5C0C4079: {
        Value: {
          'Fn::Join': [
            '',
            [
              'https://',
              {
                Ref: 'ServiceDNSlb12BA1FAD3',
              },
            ],
          ],
        },
      },
      ServiceServiceURLlb1http65F0546A: {
        Value: {
          'Fn::Join': [
            '',
            [
              'http://',
              {
                Ref: 'ServiceDNSlb12BA1FAD3',
              },
            ],
          ],
        },
      },
      ServiceLoadBalancerDNSlb32F273F27: {
        Value: {
          'Fn::GetAtt': [
            'Servicelb3A583D5E7',
            'DNSName',
          ],
        },
      },
      ServiceServiceURLlb3http40F9CADC: {
        Value: {
          'Fn::Join': [
            '',
            [
              'http://',
              {
                'Fn::GetAtt': [
                  'Servicelb3A583D5E7',
                  'DNSName',
                ],
              },
            ],
          ],
        },
      },
    });
  });

  test('errors if no essential container in pre-defined task definition', () => {
    // GIVEN
    const stack = new Stack();
    const vpc = new Vpc(stack, 'VPC');
    const cluster = new Cluster(stack, 'Cluster', { vpc });
    cluster.addAsgCapacityProvider(new AsgCapacityProvider(stack, 'DefaultAutoScalingGroupProvider', {
      autoScalingGroup: new AutoScalingGroup(stack, 'DefaultAutoScalingGroup', {
        vpc,
        instanceType: new ec2.InstanceType('t2.micro'),
        machineImage: MachineImage.latestAmazonLinux(),
      }),
    }));

    const taskDefinition = new Ec2TaskDefinition(stack, 'Ec2TaskDef');

    // THEN
    expect(() => {
      new ApplicationMultipleTargetGroupsEc2Service(stack, 'Service', {
        cluster,
        taskDefinition,
      });
    }).toThrow(/At least one essential container must be specified/);
  });

  test('set default load balancer, listener, target group correctly', () => {
    // GIVEN
    const stack = new Stack();
    const vpc = new Vpc(stack, 'VPC');
    const zone = new PublicHostedZone(stack, 'HostedZone', { zoneName: 'example.com' });

    // WHEN
    const ecsService = new ApplicationMultipleTargetGroupsEc2Service(stack, 'Service', {
      vpc,
      memoryLimitMiB: 1024,
      taskImageOptions: {
        image: ContainerImage.fromRegistry('test'),
      },
      loadBalancers: [
        {
          name: 'lb1',
          listeners: [
            {
              name: 'listener1',
            },
          ],
        },
        {
          name: 'lb2',
          domainName: 'api.example.com',
          domainZone: zone,
          listeners: [
            {
              name: 'listener2',
            },
            {
              name: 'listener3',
              protocol: ApplicationProtocol.HTTPS,
              certificate: Certificate.fromCertificateArn(stack, 'Cert', 'helloworld'),
            },
          ],
        },
      ],
      targetGroups: [
        {
          containerPort: 80,
        },
        {
          containerPort: 90,
        },
      ],
    });

    // THEN
    expect(ecsService.loadBalancer.node.id).toEqual('lb1');
    expect(ecsService.listener.node.id).toEqual('listener1');
    expect(ecsService.targetGroup.node.id).toEqual('ECSTargetGroupweb80Group');
  });

  test('setting vpc and cluster throws error', () => {
    // GIVEN
    const stack = new Stack();
    const vpc = new Vpc(stack, 'VPC');
    const cluster = new Cluster(stack, 'Cluster', { vpc });

    // WHEN
    expect(() => new ApplicationMultipleTargetGroupsEc2Service(stack, 'Service', {
      cluster,
      vpc,
      taskImageOptions: {
        image: ContainerImage.fromRegistry('/aws/aws-example-app'),
      },
    })).toThrow(/You can only specify either vpc or cluster. Alternatively, you can leave both blank/);
  });

  test('creates AWS Cloud Map service for Private DNS namespace', () => {
    // GIVEN
    const stack = new Stack();
    const vpc = new Vpc(stack, 'MyVpc', {});
    const cluster = new Cluster(stack, 'EcsCluster', { vpc });
    cluster.addAsgCapacityProvider(new AsgCapacityProvider(stack, 'DefaultAutoScalingGroupProvider', {
      autoScalingGroup: new AutoScalingGroup(stack, 'DefaultAutoScalingGroup', {
        vpc,
        instanceType: new ec2.InstanceType('t2.micro'),
        machineImage: MachineImage.latestAmazonLinux(),
      }),
    }));

    // WHEN
    cluster.addDefaultCloudMapNamespace({
      name: 'foo.com',
      type: NamespaceType.DNS_PRIVATE,
    });

    new ApplicationMultipleTargetGroupsEc2Service(stack, 'Service', {
      cluster,
      taskImageOptions: {
        image: ContainerImage.fromRegistry('hello'),
      },
      cloudMapOptions: {
        name: 'myApp',
      },
      memoryLimitMiB: 512,
    });

    // THEN
    Template.fromStack(stack).hasResourceProperties('AWS::ECS::Service', {
      ServiceRegistries: [
        {
          ContainerName: 'web',
          ContainerPort: 80,
          RegistryArn: {
            'Fn::GetAtt': [
              'ServiceCloudmapServiceDE76B29D',
              'Arn',
            ],
          },
        },
      ],
    });

    Template.fromStack(stack).hasResourceProperties('AWS::ServiceDiscovery::Service', {
      DnsConfig: {
        DnsRecords: [
          {
            TTL: 60,
            Type: 'SRV',
          },
        ],
        NamespaceId: {
          'Fn::GetAtt': [
            'EcsClusterDefaultServiceDiscoveryNamespaceB0971B2F',
            'Id',
          ],
        },
        RoutingPolicy: 'MULTIVALUE',
      },
      HealthCheckCustomConfig: {
        FailureThreshold: 1,
      },
      Name: 'myApp',
      NamespaceId: {
        'Fn::GetAtt': [
          'EcsClusterDefaultServiceDiscoveryNamespaceB0971B2F',
          'Id',
        ],
      },
    });
  });

  test('errors when setting both taskDefinition and taskImageOptions', () => {
    // GIVEN
    const stack = new Stack();
    const vpc = new Vpc(stack, 'VPC');
    const cluster = new Cluster(stack, 'Cluster', { vpc });
    cluster.addAsgCapacityProvider(new AsgCapacityProvider(stack, 'DefaultAutoScalingGroupProvider', {
      autoScalingGroup: new AutoScalingGroup(stack, 'DefaultAutoScalingGroup', {
        vpc,
        instanceType: new ec2.InstanceType('t2.micro'),
        machineImage: MachineImage.latestAmazonLinux(),
      }),
    }));

    const taskDefinition = new Ec2TaskDefinition(stack, 'Ec2TaskDef');
    taskDefinition.addContainer('test', {
      image: ContainerImage.fromRegistry('amazon/amazon-ecs-sample'),
      memoryLimitMiB: 512,
    });

    // THEN
    expect(() => {
      new ApplicationMultipleTargetGroupsEc2Service(stack, 'Service', {
        cluster,
        taskImageOptions: {
          image: ContainerImage.fromRegistry('test'),
        },
        taskDefinition,
      });
    }).toThrow(/You must specify only one of TaskDefinition or TaskImageOptions./);
  });

  test('errors when setting neither taskDefinition nor taskImageOptions', () => {
    // GIVEN
    const stack = new Stack();
    const vpc = new Vpc(stack, 'VPC');
    const cluster = new Cluster(stack, 'Cluster', { vpc });
    cluster.addAsgCapacityProvider(new AsgCapacityProvider(stack, 'DefaultAutoScalingGroupProvider', {
      autoScalingGroup: new AutoScalingGroup(stack, 'DefaultAutoScalingGroup', {
        vpc,
        instanceType: new ec2.InstanceType('t2.micro'),
        machineImage: MachineImage.latestAmazonLinux(),
      }),
    }));

    // THEN
    expect(() => {
      new ApplicationMultipleTargetGroupsEc2Service(stack, 'Service', {
        cluster,
      });
    }).toThrow(/You must specify one of: taskDefinition or image/);
  });

  test('errors when setting domainName but not domainZone', () => {
    // GIVEN
    const stack = new Stack();
    const vpc = new Vpc(stack, 'VPC');
    const cluster = new Cluster(stack, 'Cluster', { vpc });
    cluster.addAsgCapacityProvider(new AsgCapacityProvider(stack, 'DefaultAutoScalingGroupProvider', {
      autoScalingGroup: new AutoScalingGroup(stack, 'DefaultAutoScalingGroup', {
        vpc,
        instanceType: new ec2.InstanceType('t2.micro'),
        machineImage: MachineImage.latestAmazonLinux(),
      }),
    }));

    // THEN
    expect(() => {
      new ApplicationMultipleTargetGroupsEc2Service(stack, 'Service', {
        cluster,
        taskImageOptions: {
          image: ContainerImage.fromRegistry('test'),
        },
        loadBalancers: [
          {
            name: 'lb1',
            domainName: 'api.example.com',
            listeners: [
              {
                name: 'listener1',
              },
            ],
          },
        ],
      });
    }).toThrow(/A Route53 hosted domain zone name is required to configure the specified domain name/);
  });

  test('errors when loadBalancers is empty', () => {
    // GIVEN
    const stack = new Stack();
    const vpc = new Vpc(stack, 'VPC');
    const cluster = new Cluster(stack, 'Cluster', { vpc });

    // THEN
    expect(() => {
      new ApplicationMultipleTargetGroupsEc2Service(stack, 'Service', {
        cluster,
        taskImageOptions: {
          image: ContainerImage.fromRegistry('test'),
        },
        loadBalancers: [],
      });
    }).toThrow(/At least one load balancer must be specified/);
  });

  test('errors when targetGroups is empty', () => {
    // GIVEN
    const stack = new Stack();
    const vpc = new Vpc(stack, 'VPC');
    const cluster = new Cluster(stack, 'Cluster', { vpc });

    // THEN
    expect(() => {
      new ApplicationMultipleTargetGroupsEc2Service(stack, 'Service', {
        cluster,
        taskImageOptions: {
          image: ContainerImage.fromRegistry('test'),
        },
        targetGroups: [],
      });
    }).toThrow(/At least one target group should be specified/);
  });

  test('errors when no listener specified', () => {
    // GIVEN
    const stack = new Stack();
    const vpc = new Vpc(stack, 'VPC');
    const cluster = new Cluster(stack, 'Cluster', { vpc });

    // THEN
    expect(() => {
      new ApplicationMultipleTargetGroupsEc2Service(stack, 'Service', {
        cluster,
        taskImageOptions: {
          image: ContainerImage.fromRegistry('test'),
        },
        loadBalancers: [
          {
            name: 'lb',
            listeners: [],
          },
        ],
      });
    }).toThrow(/At least one listener must be specified/);
  });

  test('errors when setting both HTTP protocol and certificate', () => {
    // GIVEN
    const stack = new Stack();
    const vpc = new Vpc(stack, 'VPC');
    const cluster = new Cluster(stack, 'Cluster', { vpc });

    // THEN
    expect(() => {
      new ApplicationMultipleTargetGroupsEc2Service(stack, 'Service', {
        cluster,
        taskImageOptions: {
          image: ContainerImage.fromRegistry('test'),
        },
        loadBalancers: [
          {
            name: 'lb',
            listeners: [
              {
                name: 'listener',
                protocol: ApplicationProtocol.HTTP,
                certificate: Certificate.fromCertificateArn(stack, 'Cert', 'helloworld'),
              },
            ],
          },
        ],
      });
    }).toThrow(/The HTTPS protocol must be used when a certificate is given/);
  });

  test('errors when setting HTTPS protocol but not domain name', () => {
    // GIVEN
    const stack = new Stack();
    const vpc = new Vpc(stack, 'VPC');
    const cluster = new Cluster(stack, 'Cluster', { vpc });

    // THEN
    expect(() => {
      new ApplicationMultipleTargetGroupsEc2Service(stack, 'Service', {
        cluster,
        taskImageOptions: {
          image: ContainerImage.fromRegistry('test'),
        },
        loadBalancers: [
          {
            name: 'lb',
            listeners: [
              {
                name: 'listener',
                protocol: ApplicationProtocol.HTTPS,
              },
            ],
          },
        ],
      });
    }).toThrow(/A domain name and zone is required when using the HTTPS protocol/);
  });

  test('errors when listener is not defined but used in creating target groups', () => {
    // GIVEN
    const stack = new Stack();
    const vpc = new Vpc(stack, 'VPC');
    const cluster = new Cluster(stack, 'Cluster', { vpc });

    // THEN
    expect(() => {
      new ApplicationMultipleTargetGroupsEc2Service(stack, 'Service', {
        cluster,
        taskImageOptions: {
          image: ContainerImage.fromRegistry('test'),
        },
        loadBalancers: [
          {
            name: 'lb',
            listeners: [
              {
                name: 'listener1',
              },
            ],
          },
        ],
        targetGroups: [
          {
            containerPort: 80,
            listener: 'listener2',
          },
        ],
      });
    }).toThrow(/Listener listener2 is not defined. Did you define listener with name listener2?/);
  });

  test('errors if desiredTaskCount is 0', () => {
    // GIVEN
    const stack = new Stack();
    const vpc = new Vpc(stack, 'VPC');
    const cluster = new Cluster(stack, 'Cluster', { vpc });
    cluster.addAsgCapacityProvider(new AsgCapacityProvider(stack, 'DefaultAutoScalingGroupProvider', {
      autoScalingGroup: new AutoScalingGroup(stack, 'DefaultAutoScalingGroup', {
        vpc,
        instanceType: new ec2.InstanceType('t2.micro'),
        machineImage: MachineImage.latestAmazonLinux(),
      }),
    }));

    // THEN
    expect(() =>
      new ApplicationMultipleTargetGroupsEc2Service(stack, 'Service', {
        cluster,
        memoryLimitMiB: 1024,
        taskImageOptions: {
          image: ContainerImage.fromRegistry('test'),
        },
        desiredCount: 0,
      })).toThrow(/You must specify a desiredCount greater than 0/);
  });
});

describe('When Network Load Balancer', () => {
  test('test ECS NLB construct with default settings', () => {
    // GIVEN
    const stack = new Stack();
    const vpc = new Vpc(stack, 'VPC');
    const cluster = new Cluster(stack, 'Cluster', { vpc });
    cluster.addAsgCapacityProvider(new AsgCapacityProvider(stack, 'DefaultAutoScalingGroupProvider', {
      autoScalingGroup: new AutoScalingGroup(stack, 'DefaultAutoScalingGroup', {
        vpc,
        instanceType: new ec2.InstanceType('t2.micro'),
        machineImage: MachineImage.latestAmazonLinux(),
      }),
    }));

    // WHEN
    new NetworkMultipleTargetGroupsEc2Service(stack, 'Service', {
      cluster,
      memoryLimitMiB: 256,
      taskImageOptions: {
        image: ContainerImage.fromRegistry('test'),
      },
    });

    // THEN - stack contains a load balancer and a service
    Template.fromStack(stack).resourceCountIs('AWS::ElasticLoadBalancingV2::LoadBalancer', 1);

<<<<<<< HEAD
    Template.fromStack(stack).hasResourceProperties('AWS::ECS::Service', {
      DesiredCount: 1,
=======
    expect(stack).toHaveResource('AWS::ECS::Service', {
>>>>>>> c083d1ad
      LaunchType: 'EC2',
    });

    Template.fromStack(stack).hasResourceProperties('AWS::ECS::TaskDefinition', {
      ContainerDefinitions: [
        {
          Essential: true,
          Image: 'test',
          LogConfiguration: {
            LogDriver: 'awslogs',
            Options: {
              'awslogs-group': {
                Ref: 'ServiceTaskDefwebLogGroup2A898F61',
              },
              'awslogs-stream-prefix': 'Service',
              'awslogs-region': {
                Ref: 'AWS::Region',
              },
            },
          },
          Memory: 256,
          Name: 'web',
          PortMappings: [
            {
              ContainerPort: 80,
              HostPort: 0,
              Protocol: 'tcp',
            },
          ],
        },
      ],
      ExecutionRoleArn: {
        'Fn::GetAtt': [
          'ServiceTaskDefExecutionRole919F7BE3',
          'Arn',
        ],
      },
      Family: 'ServiceTaskDef79D79521',
      NetworkMode: 'bridge',
      RequiresCompatibilities: [
        'EC2',
      ],
      TaskRoleArn: {
        'Fn::GetAtt': [
          'ServiceTaskDefTaskRole0CFE2F57',
          'Arn',
        ],
      },
    });
  });

  test('test ECS NLB construct with all settings', () => {
    // GIVEN
    const stack = new Stack();
    const vpc = new Vpc(stack, 'VPC');
    const cluster = new Cluster(stack, 'Cluster', { vpc });
    cluster.addAsgCapacityProvider(new AsgCapacityProvider(stack, 'DefaultAutoScalingGroupProvider', {
      autoScalingGroup: new AutoScalingGroup(stack, 'DefaultAutoScalingGroup', {
        vpc,
        instanceType: new ec2.InstanceType('t2.micro'),
        machineImage: MachineImage.latestAmazonLinux(),
      }),
    }));
    const zone = new PublicHostedZone(stack, 'HostedZone', { zoneName: 'example.com' });

    // WHEN
    new NetworkMultipleTargetGroupsEc2Service(stack, 'Service', {
      cluster,
      memoryLimitMiB: 256,
      taskImageOptions: {
        image: ContainerImage.fromRegistry('test'),
        containerName: 'myContainer',
        containerPorts: [80, 90],
        enableLogging: false,
        environment: {
          TEST_ENVIRONMENT_VARIABLE1: 'test environment variable 1 value',
          TEST_ENVIRONMENT_VARIABLE2: 'test environment variable 2 value',
        },
        logDriver: new AwsLogDriver({
          streamPrefix: 'TestStream',
        }),
        family: 'Ec2TaskDef',
        executionRole: new Role(stack, 'ExecutionRole', {
          path: '/',
          assumedBy: new CompositePrincipal(
            new ServicePrincipal('ecs.amazonaws.com'),
            new ServicePrincipal('ecs-tasks.amazonaws.com'),
          ),
        }),
        taskRole: new Role(stack, 'TaskRole', {
          assumedBy: new ServicePrincipal('ecs-tasks.amazonaws.com'),
        }),
        dockerLabels: { label1: 'labelValue1', label2: 'labelValue2' },
      },
      cpu: 256,
      desiredCount: 3,
      enableECSManagedTags: true,
      healthCheckGracePeriod: Duration.millis(2000),
      loadBalancers: [
        {
          name: 'lb1',
          domainName: 'api.example.com',
          domainZone: zone,
          publicLoadBalancer: false,
          listeners: [
            {
              name: 'listener1',
            },
          ],
        },
        {
          name: 'lb2',
          listeners: [
            {
              name: 'listener2',
              port: 81,
            },
          ],
        },
      ],
      propagateTags: PropagatedTagSource.SERVICE,
      memoryReservationMiB: 256,
      serviceName: 'myService',
      targetGroups: [
        {
          containerPort: 80,
          listener: 'listener1',
        },
        {
          containerPort: 90,
          listener: 'listener2',
        },
      ],
    });

    // THEN
    Template.fromStack(stack).hasResourceProperties('AWS::ECS::Service', {
      DesiredCount: 3,
      EnableECSManagedTags: true,
      HealthCheckGracePeriodSeconds: 2,
      LaunchType: 'EC2',
      LoadBalancers: [
        {
          ContainerName: 'myContainer',
          ContainerPort: 80,
          TargetGroupArn: {
            Ref: 'Servicelb1listener1ECSTargetGroupmyContainer80Group43098F8B',
          },
        },
        {
          ContainerName: 'myContainer',
          ContainerPort: 90,
          TargetGroupArn: {
            Ref: 'Servicelb2listener2ECSTargetGroupmyContainer90GroupDEB417E4',
          },
        },
      ],
      PropagateTags: 'SERVICE',
      SchedulingStrategy: 'REPLICA',
      ServiceName: 'myService',
    });

    Template.fromStack(stack).hasResourceProperties('AWS::ECS::TaskDefinition', {
      ContainerDefinitions: [
        {
          Cpu: 256,
          Environment: [
            {
              Name: 'TEST_ENVIRONMENT_VARIABLE1',
              Value: 'test environment variable 1 value',
            },
            {
              Name: 'TEST_ENVIRONMENT_VARIABLE2',
              Value: 'test environment variable 2 value',
            },
          ],
          Essential: true,
          Image: 'test',
          LogConfiguration: {
            LogDriver: 'awslogs',
            Options: {
              'awslogs-group': {
                Ref: 'ServiceTaskDefmyContainerLogGroup0A87368B',
              },
              'awslogs-stream-prefix': 'TestStream',
              'awslogs-region': {
                Ref: 'AWS::Region',
              },
            },
          },
          Memory: 256,
          MemoryReservation: 256,
          Name: 'myContainer',
          PortMappings: [
            {
              ContainerPort: 80,
              HostPort: 0,
              Protocol: 'tcp',
            },
            {
              ContainerPort: 90,
              HostPort: 0,
              Protocol: 'tcp',
            },
          ],
          DockerLabels: {
            label1: 'labelValue1',
            label2: 'labelValue2',
          },
        },
      ],
      ExecutionRoleArn: {
        'Fn::GetAtt': [
          'ExecutionRole605A040B',
          'Arn',
        ],
      },
      Family: 'ServiceTaskDef79D79521',
      NetworkMode: 'bridge',
      RequiresCompatibilities: [
        'EC2',
      ],
      TaskRoleArn: {
        'Fn::GetAtt': [
          'TaskRole30FC0FBB',
          'Arn',
        ],
      },
    });
  });

  test('able to pass pre-defined task definition', () => {
    // GIVEN
    const stack = new Stack();
    const vpc = new Vpc(stack, 'VPC');
    const cluster = new Cluster(stack, 'Cluster', { vpc });
    cluster.addAsgCapacityProvider(new AsgCapacityProvider(stack, 'DefaultAutoScalingGroupProvider', {
      autoScalingGroup: new AutoScalingGroup(stack, 'DefaultAutoScalingGroup', {
        vpc,
        instanceType: new ec2.InstanceType('t2.micro'),
        machineImage: MachineImage.latestAmazonLinux(),
      }),
    }));

    const taskDefinition = new Ec2TaskDefinition(stack, 'Ec2TaskDef');
    const container = taskDefinition.addContainer('web', {
      image: ContainerImage.fromRegistry('amazon/amazon-ecs-sample'),
      memoryLimitMiB: 512,
    });
    container.addPortMappings({
      containerPort: 80,
    });

    // WHEN
    new NetworkMultipleTargetGroupsEc2Service(stack, 'Service', {
      cluster,
      taskDefinition,
    });

    // THEN
    Template.fromStack(stack).hasResourceProperties('AWS::ECS::TaskDefinition', {
      ContainerDefinitions: [
        {
          Essential: true,
          Image: 'amazon/amazon-ecs-sample',
          Memory: 512,
          Name: 'web',
          PortMappings: [
            {
              ContainerPort: 80,
              HostPort: 0,
              Protocol: 'tcp',
            },
          ],
        },
      ],
      Family: 'Ec2TaskDef',
      NetworkMode: 'bridge',
      RequiresCompatibilities: [
        'EC2',
      ],
    });
  });

  test('errors if no essential container in pre-defined task definition', () => {
    // GIVEN
    const stack = new Stack();
    const vpc = new Vpc(stack, 'VPC');
    const cluster = new Cluster(stack, 'Cluster', { vpc });
    cluster.addAsgCapacityProvider(new AsgCapacityProvider(stack, 'DefaultAutoScalingGroupProvider', {
      autoScalingGroup: new AutoScalingGroup(stack, 'DefaultAutoScalingGroup', {
        vpc,
        instanceType: new ec2.InstanceType('t2.micro'),
        machineImage: MachineImage.latestAmazonLinux(),
      }),
    }));

    const taskDefinition = new Ec2TaskDefinition(stack, 'Ec2TaskDef');

    // THEN
    expect(() => {
      new NetworkMultipleTargetGroupsEc2Service(stack, 'Service', {
        cluster,
        taskDefinition,
      });
    }).toThrow(/At least one essential container must be specified/);
  });

  test('set default load balancer, listener, target group correctly', () => {
    // GIVEN
    const stack = new Stack();
    const vpc = new Vpc(stack, 'VPC');
    const zone = new PublicHostedZone(stack, 'HostedZone', { zoneName: 'example.com' });

    // WHEN
    const ecsService = new NetworkMultipleTargetGroupsEc2Service(stack, 'Service', {
      vpc,
      memoryLimitMiB: 1024,
      taskImageOptions: {
        image: ContainerImage.fromRegistry('test'),
      },
      loadBalancers: [
        {
          name: 'lb1',
          listeners: [
            {
              name: 'listener1',
            },
          ],
        },
        {
          name: 'lb2',
          domainName: 'api.example.com',
          domainZone: zone,
          listeners: [
            {
              name: 'listener2',
            },
            {
              name: 'listener3',
            },
          ],
        },
      ],
      targetGroups: [
        {
          containerPort: 80,
        },
        {
          containerPort: 90,
        },
      ],
    });

    // THEN
    expect(ecsService.loadBalancer.node.id).toEqual('lb1');
    expect(ecsService.listener.node.id).toEqual('listener1');
    expect(ecsService.targetGroup.node.id).toEqual('ECSTargetGroupweb80Group');
  });

  test('setting vpc and cluster throws error', () => {
    // GIVEN
    const stack = new Stack();
    const vpc = new Vpc(stack, 'VPC');
    const cluster = new Cluster(stack, 'Cluster', { vpc });

    // WHEN
    expect(() => new NetworkMultipleTargetGroupsEc2Service(stack, 'Service', {
      cluster,
      vpc,
      taskImageOptions: {
        image: ContainerImage.fromRegistry('/aws/aws-example-app'),
      },
    })).toThrow(/You can only specify either vpc or cluster. Alternatively, you can leave both blank/);
  });

  test('creates AWS Cloud Map service for Private DNS namespace', () => {
    // GIVEN
    const stack = new Stack();
    const vpc = new Vpc(stack, 'MyVpc', {});
    const cluster = new Cluster(stack, 'EcsCluster', { vpc });
    cluster.addAsgCapacityProvider(new AsgCapacityProvider(stack, 'DefaultAutoScalingGroupProvider', {
      autoScalingGroup: new AutoScalingGroup(stack, 'DefaultAutoScalingGroup', {
        vpc,
        instanceType: new ec2.InstanceType('t2.micro'),
        machineImage: MachineImage.latestAmazonLinux(),
      }),
    }));

    // WHEN
    cluster.addDefaultCloudMapNamespace({
      name: 'foo.com',
      type: NamespaceType.DNS_PRIVATE,
    });

    new NetworkMultipleTargetGroupsEc2Service(stack, 'Service', {
      cluster,
      taskImageOptions: {
        image: ContainerImage.fromRegistry('hello'),
      },
      cloudMapOptions: {
        name: 'myApp',
      },
      memoryLimitMiB: 512,
    });

    // THEN
    Template.fromStack(stack).hasResourceProperties('AWS::ECS::Service', {
      ServiceRegistries: [
        {
          ContainerName: 'web',
          ContainerPort: 80,
          RegistryArn: {
            'Fn::GetAtt': [
              'ServiceCloudmapServiceDE76B29D',
              'Arn',
            ],
          },
        },
      ],
    });

    Template.fromStack(stack).hasResourceProperties('AWS::ServiceDiscovery::Service', {
      DnsConfig: {
        DnsRecords: [
          {
            TTL: 60,
            Type: 'SRV',
          },
        ],
        NamespaceId: {
          'Fn::GetAtt': [
            'EcsClusterDefaultServiceDiscoveryNamespaceB0971B2F',
            'Id',
          ],
        },
        RoutingPolicy: 'MULTIVALUE',
      },
      HealthCheckCustomConfig: {
        FailureThreshold: 1,
      },
      Name: 'myApp',
      NamespaceId: {
        'Fn::GetAtt': [
          'EcsClusterDefaultServiceDiscoveryNamespaceB0971B2F',
          'Id',
        ],
      },
    });
  });

  test('errors when setting both taskDefinition and taskImageOptions', () => {
    // GIVEN
    const stack = new Stack();
    const vpc = new Vpc(stack, 'VPC');
    const cluster = new Cluster(stack, 'Cluster', { vpc });
    cluster.addAsgCapacityProvider(new AsgCapacityProvider(stack, 'DefaultAutoScalingGroupProvider', {
      autoScalingGroup: new AutoScalingGroup(stack, 'DefaultAutoScalingGroup', {
        vpc,
        instanceType: new ec2.InstanceType('t2.micro'),
        machineImage: MachineImage.latestAmazonLinux(),
      }),
    }));

    const taskDefinition = new Ec2TaskDefinition(stack, 'Ec2TaskDef');
    taskDefinition.addContainer('test', {
      image: ContainerImage.fromRegistry('amazon/amazon-ecs-sample'),
      memoryLimitMiB: 512,
    });

    // THEN
    expect(() => {
      new NetworkMultipleTargetGroupsEc2Service(stack, 'Service', {
        cluster,
        taskImageOptions: {
          image: ContainerImage.fromRegistry('test'),
        },
        taskDefinition,
      });
    }).toThrow(/You must specify only one of TaskDefinition or TaskImageOptions./);
  });

  test('errors when setting neither taskDefinition nor taskImageOptions', () => {
    // GIVEN
    const stack = new Stack();
    const vpc = new Vpc(stack, 'VPC');
    const cluster = new Cluster(stack, 'Cluster', { vpc });
    cluster.addAsgCapacityProvider(new AsgCapacityProvider(stack, 'DefaultAutoScalingGroupProvider', {
      autoScalingGroup: new AutoScalingGroup(stack, 'DefaultAutoScalingGroup', {
        vpc,
        instanceType: new ec2.InstanceType('t2.micro'),
        machineImage: MachineImage.latestAmazonLinux(),
      }),
    }));

    // THEN
    expect(() => {
      new NetworkMultipleTargetGroupsEc2Service(stack, 'Service', {
        cluster,
      });
    }).toThrow(/You must specify one of: taskDefinition or image/);
  });

  test('errors when setting domainName but not domainZone', () => {
    // GIVEN
    const stack = new Stack();
    const vpc = new Vpc(stack, 'VPC');
    const cluster = new Cluster(stack, 'Cluster', { vpc });
    cluster.addAsgCapacityProvider(new AsgCapacityProvider(stack, 'DefaultAutoScalingGroupProvider', {
      autoScalingGroup: new AutoScalingGroup(stack, 'DefaultAutoScalingGroup', {
        vpc,
        instanceType: new ec2.InstanceType('t2.micro'),
        machineImage: MachineImage.latestAmazonLinux(),
      }),
    }));

    // THEN
    expect(() => {
      new NetworkMultipleTargetGroupsEc2Service(stack, 'Service', {
        cluster,
        taskImageOptions: {
          image: ContainerImage.fromRegistry('test'),
        },
        loadBalancers: [
          {
            name: 'lb1',
            domainName: 'api.example.com',
            listeners: [{
              name: 'listener1',
            }],
          },
        ],
      });
    }).toThrow(/A Route53 hosted domain zone name is required to configure the specified domain name/);
  });

  test('errors when loadBalancers is empty', () => {
    // GIVEN
    const stack = new Stack();
    const vpc = new Vpc(stack, 'VPC');
    const cluster = new Cluster(stack, 'Cluster', { vpc });

    // THEN
    expect(() => {
      new NetworkMultipleTargetGroupsEc2Service(stack, 'Service', {
        cluster,
        taskImageOptions: {
          image: ContainerImage.fromRegistry('test'),
        },
        loadBalancers: [],
      });
    }).toThrow(/At least one load balancer must be specified/);
  });

  test('errors when targetGroups is empty', () => {
    // GIVEN
    const stack = new Stack();
    const vpc = new Vpc(stack, 'VPC');
    const cluster = new Cluster(stack, 'Cluster', { vpc });

    // THEN
    expect(() => {
      new NetworkMultipleTargetGroupsEc2Service(stack, 'Service', {
        cluster,
        taskImageOptions: {
          image: ContainerImage.fromRegistry('test'),
        },
        targetGroups: [],
      });
    }).toThrow(/At least one target group should be specified/);
  });

  test('errors when no listener specified', () => {
    // GIVEN
    const stack = new Stack();
    const vpc = new Vpc(stack, 'VPC');
    const cluster = new Cluster(stack, 'Cluster', { vpc });

    // THEN
    expect(() => {
      new NetworkMultipleTargetGroupsEc2Service(stack, 'Service', {
        cluster,
        taskImageOptions: {
          image: ContainerImage.fromRegistry('test'),
        },
        loadBalancers: [
          {
            name: 'lb',
            listeners: [],
          },
        ],
      });
    }).toThrow(/At least one listener must be specified/);
  });

  test('errors when listener is not defined but used in creating target groups', () => {
    // GIVEN
    const stack = new Stack();
    const vpc = new Vpc(stack, 'VPC');
    const cluster = new Cluster(stack, 'Cluster', { vpc });

    // THEN
    expect(() => {
      new NetworkMultipleTargetGroupsEc2Service(stack, 'Service', {
        cluster,
        taskImageOptions: {
          image: ContainerImage.fromRegistry('test'),
        },
        loadBalancers: [
          {
            name: 'lb',
            listeners: [
              {
                name: 'listener1',
              },
            ],
          },
        ],
        targetGroups: [
          {
            containerPort: 80,
            listener: 'listener2',
          },
        ],
      });
    }).toThrow(/Listener listener2 is not defined. Did you define listener with name listener2?/);
  });

  test('errors if desiredTaskCount is 0', () => {
    // GIVEN
    const stack = new Stack();
    const vpc = new Vpc(stack, 'VPC');
    const cluster = new Cluster(stack, 'Cluster', { vpc });
    cluster.addAsgCapacityProvider(new AsgCapacityProvider(stack, 'DefaultAutoScalingGroupProvider', {
      autoScalingGroup: new AutoScalingGroup(stack, 'DefaultAutoScalingGroup', {
        vpc,
        instanceType: new ec2.InstanceType('t2.micro'),
        machineImage: MachineImage.latestAmazonLinux(),
      }),
    }));

    // THEN
    expect(() =>
      new NetworkMultipleTargetGroupsEc2Service(stack, 'Service', {
        cluster,
        memoryLimitMiB: 1024,
        taskImageOptions: {
          image: ContainerImage.fromRegistry('test'),
        },
        desiredCount: 0,
      })).toThrow(/You must specify a desiredCount greater than 0/);
  });
});<|MERGE_RESOLUTION|>--- conflicted
+++ resolved
@@ -45,12 +45,8 @@
     // THEN - stack contains a load balancer, a service, and a target group.
     Template.fromStack(stack).resourceCountIs('AWS::ElasticLoadBalancingV2::LoadBalancer', 1);
 
-<<<<<<< HEAD
     Template.fromStack(stack).hasResourceProperties('AWS::ECS::Service', {
       DesiredCount: 1,
-=======
-    expect(stack).toHaveResource('AWS::ECS::Service', {
->>>>>>> c083d1ad
       LaunchType: 'EC2',
     });
 
@@ -910,13 +906,8 @@
 
     // THEN - stack contains a load balancer and a service
     Template.fromStack(stack).resourceCountIs('AWS::ElasticLoadBalancingV2::LoadBalancer', 1);
-
-<<<<<<< HEAD
     Template.fromStack(stack).hasResourceProperties('AWS::ECS::Service', {
       DesiredCount: 1,
-=======
-    expect(stack).toHaveResource('AWS::ECS::Service', {
->>>>>>> c083d1ad
       LaunchType: 'EC2',
     });
 
